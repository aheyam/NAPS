--- conflicted
+++ resolved
@@ -137,14 +137,9 @@
 
         return plt
 
-<<<<<<< HEAD
+
 #%% Run the actual script
 if __name__ == '__main__':
     import sys
-=======
-if __name__ == '__main__':
-    #%% Run the actual script
-    import sys
 
->>>>>>> 07ce1623
     runNAPS(sys.argv[1:])